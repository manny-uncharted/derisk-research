<<<<<<< HEAD
"""
This module contains the logic to parse the zkLend data to human-readable format.
"""
=======

from decimal import Decimal
from typing import List, Any


from serializers import DataAccumulatorsSyncEvent, LiquidationEventData, RepaymentEventData

>>>>>>> 54fb967e
from typing import Any

from handler_tools.data_parser.serializers import (
    DataAccumulatorsSyncEvent,
    LiquidationEventData,
    BorrowingEventData,
    AccumulatorsSyncEventData,
    EventAccumulatorsSyncData,
)

<<<<<<< HEAD
=======


>>>>>>> 54fb967e
class ZklendDataParser:
    """
    Parses the zkLend data to human-readable format.
    """

    @classmethod
    def parse_accumulators_sync_event(
        cls, event_data: list[Any]
    ) -> AccumulatorsSyncEventData:
        """
        Parses the AccumulatorsSync event data into a human-readable format using the AccumulatorsSyncEvent serializer.

        The event data is fetched from on-chain logs and is structured in the following way:
        - event_data[0]: The token address (as a hexadecimal string).
        - event_data[1]: Lending accumulator value (as a hexadecimal string).
        - event_data[2]: Debt accumulator value (as a hexadecimal string).

        Example of raw event data can be found on Starkscan:
        https://starkscan.co/event/0x029628b89875a98c1c64ae206e7eb65669cb478a24449f3485f5e98aba6204dc_0

        Args:
            event_data (list[Any]): A list containing the raw event data, typically with 3 elements:
                token, lending accumulator (hexadecimal string), and debt accumulator (hexadecimal string).

        Returns:
            AccumulatorsSyncEvent: A Pydantic model with the parsed and validated event data in a human-readable format.
        """
        data = EventAccumulatorsSyncData.from_raw_data(event_data)
        parsed_event = AccumulatorsSyncEventData(
            token=data.token,
            lending_accumulator=data.lending_accumulator,
            debt_accumulator=data.debt_accumulator,
        )
        return parsed_event

    @classmethod
    def parse_deposit_event(cls, event_data):
        # TODO: Implement parsing logic for Deposit event
        pass

    @classmethod
    def parse_collateral_enabled_disabled_event(cls, event_data):
        # TODO: Implement parsing logic for CollateralEnabled event
        # TODO put it together with disabled event
        pass

    @classmethod
    def parse_withdrawal_event(cls, event_data):
        # TODO: Implement parsing logic for Withdrawal event
        pass

    @classmethod
    def parse_borrowing_event(cls, event_data) -> BorrowingEventData:
        """
        Convert the event list to a Borrowing event data object

        :event_data - List of length 4 of the event data

        Returns:
            BorrowingEventData
        """
        event_data = BorrowingEventData(
            user=event_data[0],
            token=event_data[1],
            raw_amount=event_data[2],
            face_amount=event_data[3],
        )
        return event_data

    @classmethod
    def parse_repayment_event(cls, event_data: List[Any]) -> RepaymentEventData:
        """
        Parses the Repayment event data into a human-readable format using the RepaymentEventData serializer.

        Args:
            event_data (List[Any]): A list containing the raw repayment event data, typically with 5 elements:
                repayer, beneficiary, token, raw_amount, and face_amount.

        Returns:
            RepaymentEventData: A Pydantic model with the parsed and validated repayment event data in a human-readable format.
        """
        parsed_event = RepaymentEventData(
            repayer=event_data[0],
            beneficiary=event_data[1],
            token=event_data[2],
            raw_amount=event_data[3],
            face_amount=event_data[4],
        )
        return parsed_event

    @classmethod
    def parse_liquidation_event(cls, event_data):
        """
        Convert the event list to a Liquidation event data object

        :event_data - List of length 7 of the event data

        Returns
        LiquidationEventData
        """
        event_data = LiquidationEventData(
            liquidator=event_data[0],
            user=event_data[1],
            debt_token=event_data[2],
            debt_raw_amount=event_data[3],
            debt_face_amount=event_data[4],
            collateral_token=event_data[5],
            collateral_amount=event_data[6],
        )
        return event_data<|MERGE_RESOLUTION|>--- conflicted
+++ resolved
@@ -1,17 +1,8 @@
-<<<<<<< HEAD
 """
 This module contains the logic to parse the zkLend data to human-readable format.
 """
-=======
-
 from decimal import Decimal
-from typing import List, Any
-
-
-from serializers import DataAccumulatorsSyncEvent, LiquidationEventData, RepaymentEventData
-
->>>>>>> 54fb967e
-from typing import Any
+from typing import Any, List
 
 from handler_tools.data_parser.serializers import (
     DataAccumulatorsSyncEvent,
@@ -19,13 +10,10 @@
     BorrowingEventData,
     AccumulatorsSyncEventData,
     EventAccumulatorsSyncData,
+    RepaymentEventData,
 )
 
-<<<<<<< HEAD
-=======
 
-
->>>>>>> 54fb967e
 class ZklendDataParser:
     """
     Parses the zkLend data to human-readable format.
