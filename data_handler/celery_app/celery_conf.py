--- conflicted
+++ resolved
@@ -43,7 +43,6 @@
     #     'task': 'run_loan_states_computation_for_nostra_mainnet',
     #     'schedule': crontab(minute=f'*/{CRONTAB_TIME}'),
     # },
-<<<<<<< HEAD
     # f'run_liquidable_debt_computation_for_zklend_every_{CRONTAB_TIME}_mins': {
     #     'task': 'run_liquidable_debt_computation_for_zklend',
     #     'schedule': crontab(minute=f'*/{CRONTAB_TIME}'),
@@ -54,31 +53,6 @@
     # },
     "ekubo_order_book": {
         "task": "ekubo_order_book",
-=======
-    f'run_liquidable_debt_computation_for_zklend_every_{CRONTAB_TIME}_mins': {
-        'task': 'run_liquidable_debt_computation_for_zklend',
-        'schedule': crontab(minute=f'*/{CRONTAB_TIME}'),
-    },
-    f'run_liquidable_debt_computation_for_nostra_alpha_every_{CRONTAB_TIME}_mins': {
-        'task': 'run_liquidable_debt_computation_for_nostra_alpha',
-        'schedule': crontab(minute=f'*/{CRONTAB_TIME}'),
-    },
-    f'run_liquidable_debt_computation_for_nostra_mainnet_every_{CRONTAB_TIME}_mins': {
-        'task': 'run_liquidable_debt_computation_for_nostra_mainnet',
-        'schedule': crontab(minute=f'*/{CRONTAB_TIME}'),
-    },
-    # Interest rate part is not implemented yet
-    # f'run_liquidable_debt_computation_for_hashstack_v0_every_{CRONTAB_TIME}_mins': {
-    #     'task': 'run_liquidable_debt_computation_for_hashstack_v0',
-    #     'schedule': crontab(minute=f'*/{CRONTAB_TIME}'),
-    # },
-    # f'run_liquidable_debt_computation_for_hashstack_v1_every_{CRONTAB_TIME}_mins': {
-    #     'task': 'run_liquidable_debt_computation_for_hashstack_v1',
-    #     'schedule': crontab(minute=f'*/{CRONTAB_TIME}'),
-    # },
-    "constant_product_market_makers_order_book": {
-        "task": "uniswap_v2_order_book",
->>>>>>> 1c82aa6b
         "schedule": ORDER_BOOK_TIME_INTERVAL,
     },
 }
