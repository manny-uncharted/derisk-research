--- conflicted
+++ resolved
@@ -42,22 +42,9 @@
     block: int
     timestamp: int
     dex: str
-<<<<<<< HEAD
-    current_price: float
-=======
     current_price: Decimal
->>>>>>> cfad50d1
     asks: List[tuple[float, float]]
     bids: List[tuple[float, float]]
-
-    @field_validator("current_price")
-    def convert_current_price_to_float(cls, value: decimal.Decimal) -> float:
-        """
-        Convert decimal value to float
-        :param value: decimal value
-        :return: float value
-        """
-        return float(value)
 
     @field_validator("asks", "bids")
     def convert_decimals_to_floats(
