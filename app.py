--- conflicted
+++ resolved
@@ -2,15 +2,10 @@
 import datetime
 import logging
 import math
-<<<<<<< HEAD
-=======
-import time
->>>>>>> 03323571
 
 import numpy.random
 import pandas
 import plotly.express
-import requests
 import streamlit
 
 import src.helpers
@@ -20,6 +15,7 @@
 import src.swap_amm
 import src.utils
 
+
 def parse_token_amounts(raw_token_amounts: str) -> dict[str, float]:
     """Converts token amounts in the string format to the dict format."""
     token_amounts = collections.defaultdict(int)
@@ -35,114 +31,7 @@
     return token_amounts
 
 
-<<<<<<< HEAD
 def create_stablecoin_bundle(data: dict[str, pandas.DataFrame]) -> dict[str, pandas.DataFrame]:
-=======
-def _remove_leading_zeros(address: str) -> str:
-    while address[2] == "0":
-        address = f"0x{address[3:]}"
-    return address
-
-
-def _get_available_liquidity(
-    data: pandas.DataFrame, price: float, price_diff: float, bids: bool
-) -> float:
-    price_lower_bound = max(0.95 * price, price - price_diff) if bids else price
-    price_upper_bound = price if bids else min(1.05 * price, price + price_diff)
-    return data.loc[
-        data["price"].between(price_lower_bound, price_upper_bound), "quantity"
-    ].sum()
-
-
-def add_ekubo_liquidity(
-    data: pandas.DataFrame,
-    collateral_token: str,
-    debt_token: str,
-) -> float:
-    URL = "http://178.32.172.153/orderbook/"
-    DEX = "Ekubo"
-    params = {
-        "base_token": _remove_leading_zeros(collateral_token),
-        "quote_token": _remove_leading_zeros(debt_token),
-        "dex": DEX,
-    }
-    response = requests.get(URL, params=params)
-
-    if response.status_code == 200:
-        liquidity = response.json()
-        try:
-            bid_prices, bid_quantities = zip(*liquidity["bids"])
-        except ValueError:
-            time.sleep(300)
-            add_ekubo_liquidity(
-                data=data, collateral_token=collateral_token, debt_token=debt_token
-            )
-        else:
-            bids = pandas.DataFrame(
-                {
-                    "price": bid_prices,
-                    "quantity": bid_quantities,
-                },
-            )
-            bids = bids.astype(float)
-            bids.sort_values("price", inplace=True)
-            price_diff = data["collateral_token_price"].diff().max()
-            data["Ekubo_debt_token_supply"] = data["collateral_token_price"].apply(
-                lambda x: _get_available_liquidity(
-                    data=bids,
-                    price=x,
-                    price_diff=price_diff,
-                    bids=True,
-                )
-            )
-            data["debt_token_supply"] += data["Ekubo_debt_token_supply"]
-            return data
-
-    logging.warning(
-        "Using collateral token as base token and debt token as quote token."
-    )
-    params = {
-        "base_token": _remove_leading_zeros(debt_token),
-        "quote_token": _remove_leading_zeros(collateral_token),
-        "dex": DEX,
-    }
-    response = requests.get(URL, params=params)
-
-    if response.status_code == 200:
-        liquidity = response.json()
-        try:
-            ask_prices, ask_quantities = zip(*liquidity["asks"])
-        except ValueError:
-            time.sleep(5)
-            add_ekubo_liquidity(
-                data=data, collateral_token=collateral_token, debt_token=debt_token
-            )
-        else:
-            asks = pandas.DataFrame(
-                {
-                    "price": ask_prices,
-                    "quantity": ask_quantities,
-                },
-            )
-            asks = asks.astype(float)
-            asks.sort_values("price", inplace=True)
-            data["Ekubo_debt_token_supply"] = data["collateral_token_price"].apply(
-                lambda x: _get_available_liquidity(
-                    data=asks,
-                    price=x,
-                    bids=False,
-                )
-            )
-            data["debt_token_supply"] += data["Ekubo_debt_token_supply"]
-            return data
-
-    return data
-
-
-def create_stablecoin_bundle(
-    data: dict[str, pandas.DataFrame]
-) -> dict[str, pandas.DataFrame]:
->>>>>>> 03323571
     """
     Creates a stablecoin bundle by merging relevant DataFrames for collateral tokens and debt tokens.
 
@@ -163,15 +52,10 @@
     for collateral in src.settings.COLLATERAL_TOKENS:
         # Find all relevant pairs that involve the current collateral and one of the debt tokens
         relevant_pairs = [
-<<<<<<< HEAD
-            pair for pair in data.keys()
-            if collateral in pair and any(stablecoin in pair for stablecoin in src.settings.DEBT_TOKENS[:-1])
-=======
             pair
             for pair in data.keys()
             if collateral in pair
             and any(stablecoin in pair for stablecoin in src.settings.DEBT_TOKENS[:-1])
->>>>>>> 03323571
         ]
         combined_df = None  # Initialize a variable to store the combined DataFrame
 
@@ -194,13 +78,6 @@
                 )
 
                 # Sum the columns for debt and liquidity, adding the corresponding '_y' values
-<<<<<<< HEAD
-                for col in ['liquidable_debt', 'liquidable_debt_at_interval',
-                            '10kSwap_debt_token_supply', 'MySwap_debt_token_supply',
-                            'SithSwap_debt_token_supply', 'JediSwap_debt_token_supply',
-                            'debt_token_supply']:
-                    combined_df[col] += combined_df[f'{col}_y']
-=======
                 for col in [
                     "liquidable_debt",
                     "liquidable_debt_at_interval",
@@ -211,7 +88,6 @@
                     "debt_token_supply",
                 ]:
                     combined_df[col] += combined_df[f"{col}_y"]
->>>>>>> 03323571
 
                 # Drop the '_y' columns after summing the relevant values
                 combined_df.drop(
@@ -229,23 +105,13 @@
     return data
 
 
-<<<<<<< HEAD
-def process_liquidity(main_chart_data: pandas.DataFrame, collateral_token: str, debt_token: str) -> tuple[pandas.DataFrame, float]:
-=======
 def process_liquidity(
     main_chart_data: pandas.DataFrame, collateral_token: str, debt_token: str
 ) -> tuple[pandas.DataFrame, float]:
->>>>>>> 03323571
     # Fetch underlying addresses and decimals
-    collateral_token_underlying_address = (
-        src.helpers.UNDERLYING_SYMBOLS_TO_UNDERLYING_ADDRESSES[collateral_token]
-    )
-    collateral_token_decimals = int(
-        math.log10(src.settings.TOKEN_SETTINGS[collateral_token].decimal_factor)
-    )
-    underlying_addresses_to_decimals = {
-        collateral_token_underlying_address: collateral_token_decimals
-    }
+    collateral_token_underlying_address = src.helpers.UNDERLYING_SYMBOLS_TO_UNDERLYING_ADDRESSES[collateral_token]
+    collateral_token_decimals = int(math.log10(src.settings.TOKEN_SETTINGS[collateral_token].decimal_factor))
+    underlying_addresses_to_decimals = {collateral_token_underlying_address: collateral_token_decimals}
 
     # Fetch prices
     prices = src.helpers.get_prices(token_decimals=underlying_addresses_to_decimals)
@@ -253,16 +119,11 @@
 
     # Process main chart data
     main_chart_data = main_chart_data.astype(float)
-<<<<<<< HEAD
-    debt_token_underlying_address = src.helpers.UNDERLYING_SYMBOLS_TO_UNDERLYING_ADDRESSES[debt_token]
-
-    ekubo_liquidity = src.utils.EkuboLiquidity(
-=======
     debt_token_underlying_address = (
         src.helpers.UNDERLYING_SYMBOLS_TO_UNDERLYING_ADDRESSES[debt_token]
     )
-    main_chart_data = add_ekubo_liquidity(
->>>>>>> 03323571
+
+    ekubo_liquidity = src.utils.EkuboLiquidity(
         data=main_chart_data,
         collateral_token=collateral_token_underlying_address,
         debt_token=debt_token_underlying_address,
@@ -322,16 +183,10 @@
         )
     stable_coin_pair = f"{collateral_token}-{src.settings.STABLECOIN_BUNDLE_NAME}"
 
-<<<<<<< HEAD
-    if (debt_token == collateral_token):
-        streamlit.subheader(
-            f":warning: You are selecting the same token for both collateral and debt.")
-=======
     if debt_token == collateral_token:
         streamlit.subheader(
             f":warning: You are selecting the same token for both collateral and debt."
         )
->>>>>>> 03323571
 
     current_pair = f"{collateral_token}-{debt_token}"
 
@@ -377,17 +232,6 @@
         protocol_loans_data = protocol_loans_data_mapping[protocol]
         if main_chart_data.empty:
             main_chart_data = protocol_main_chart_data
-<<<<<<< HEAD
-            main_chart_data[f"liquidable_debt_{protocol}"] = protocol_main_chart_data["liquidable_debt"]
-            main_chart_data[f"liquidable_debt_at_interval_{protocol}"] = protocol_main_chart_data[
-                "liquidable_debt_at_interval"]
-        else:
-            main_chart_data["liquidable_debt"] += protocol_main_chart_data["liquidable_debt"]
-            main_chart_data["liquidable_debt_at_interval"] += protocol_main_chart_data["liquidable_debt_at_interval"]
-            main_chart_data[f"liquidable_debt_{protocol}"] = protocol_main_chart_data["liquidable_debt"]
-            main_chart_data[f"liquidable_debt_at_interval_{protocol}"] = protocol_main_chart_data[
-                "liquidable_debt_at_interval"]
-=======
             main_chart_data[f"liquidable_debt_{protocol}"] = protocol_main_chart_data[
                 "liquidable_debt"
             ]
@@ -407,7 +251,6 @@
             main_chart_data[
                 f"liquidable_debt_at_interval_{protocol}"
             ] = protocol_main_chart_data["liquidable_debt_at_interval"]
->>>>>>> 03323571
         if loans_data.empty:
             loans_data = protocol_loans_data
         else:
@@ -442,15 +285,6 @@
     )
     streamlit.plotly_chart(figure_or_data=figure, use_container_width=True)
 
-<<<<<<< HEAD
-    main_chart_data['debt_to_supply_ratio'] = (
-            main_chart_data['liquidable_debt_at_interval'] / main_chart_data['debt_token_supply']
-    )
-    example_rows = main_chart_data[
-        (main_chart_data['debt_to_supply_ratio'] > 0.75)
-        & (main_chart_data['collateral_token_price'] <= collateral_token_price)
-        ]
-=======
     main_chart_data["debt_to_supply_ratio"] = (
         main_chart_data["liquidable_debt_at_interval"]
         / main_chart_data["debt_token_supply"]
@@ -459,7 +293,6 @@
         (main_chart_data["debt_to_supply_ratio"] > 0.75)
         & (main_chart_data["collateral_token_price"] <= collateral_token_price)
     ]
->>>>>>> 03323571
 
     if not example_rows.empty:
         example_row = example_rows.sort_values("collateral_token_price").iloc[-1]
@@ -485,12 +318,6 @@
 
     streamlit.header("Liquidable debt")
     liquidable_debt_data = main_chart_data[
-<<<<<<< HEAD
-        ['collateral_token_price', 'liquidable_debt_at_interval', 'liquidable_debt']].copy()
-    liquidable_debt_data.rename(columns={'liquidable_debt': 'Liquidable debt at price',
-                                         'liquidable_debt_at_interval': 'Liquidable debt at interval',
-                                         'collateral_token_price': 'Collateral token price'}, inplace=True)
-=======
         ["collateral_token_price", "liquidable_debt_at_interval", "liquidable_debt"]
     ].copy()
     liquidable_debt_data.rename(
@@ -501,7 +328,6 @@
         },
         inplace=True,
     )
->>>>>>> 03323571
 
     # Display the filtered DataFrame and hide the index
     streamlit.dataframe(
@@ -520,17 +346,12 @@
     streamlit.dataframe(
         loans_data[
             (loans_data["Health factor"] > 0)  # TODO: debug the negative HFs
-<<<<<<< HEAD
-            & loans_data["Debt (USD)"].between(debt_usd_lower_bound, debt_usd_upper_bound)
-            ].sort_values("Health factor").iloc[:20],
-=======
             & loans_data["Debt (USD)"].between(
                 debt_usd_lower_bound, debt_usd_upper_bound
             )
         ]
         .sort_values("Health factor")
         .iloc[:20],
->>>>>>> 03323571
         use_container_width=True,
     )
 
@@ -539,29 +360,17 @@
     with col1:
         streamlit.subheader("Sorted by collateral")
         streamlit.dataframe(
-<<<<<<< HEAD
-            loans_data[
-                loans_data["Health factor"] > 1  # TODO: debug the negative HFs
-                ].sort_values("Collateral (USD)", ascending=False).iloc[:20],
-=======
             loans_data[loans_data["Health factor"] > 1]  # TODO: debug the negative HFs
             .sort_values("Collateral (USD)", ascending=False)
             .iloc[:20],
->>>>>>> 03323571
             use_container_width=True,
         )
     with col2:
         streamlit.subheader("Sorted by debt")
         streamlit.dataframe(
-<<<<<<< HEAD
-            loans_data[
-                loans_data["Health factor"] > 1  # TODO: debug the negative HFs
-                ].sort_values("Debt (USD)", ascending=False).iloc[:20],
-=======
             loans_data[loans_data["Health factor"] > 1]  # TODO: debug the negative HFs
             .sort_values("Debt (USD)", ascending=False)
             .iloc[:20],
->>>>>>> 03323571
             use_container_width=True,
         )
 
@@ -579,12 +388,8 @@
         )
 
         random_user, random_protocol = users_and_protocols_with_debt[
-<<<<<<< HEAD
-            numpy.random.randint(len(users_and_protocols_with_debt))]
-=======
             numpy.random.randint(len(users_and_protocols_with_debt))
         ]
->>>>>>> 03323571
 
         if not user:
             streamlit.write(f"Selected random user = {random_user}.")
@@ -600,14 +405,10 @@
     if loan.empty:
         streamlit.warning(f"No loan found for user = {user} and protocol = {protocol}.")
     else:
-<<<<<<< HEAD
-        collateral_usd_amounts, debt_usd_amounts = src.main_chart.get_specific_loan_usd_amounts(loan=loan)
-=======
         (
             collateral_usd_amounts,
             debt_usd_amounts,
         ) = src.main_chart.get_specific_loan_usd_amounts(loan=loan)
->>>>>>> 03323571
 
         with col2:
             figure = plotly.express.pie(
