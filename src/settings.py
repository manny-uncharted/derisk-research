import dataclasses



@dataclasses.dataclass
class TokenSettings:
    symbol: str
    # Source: Starkscan, e.g. 
    # https://starkscan.co/token/0x049d36570d4e46f48e99674bd3fcc84644ddd6b96f7c741b1562b82f9e004dc7 for ETH.
    decimal_factor: float
    address: str


# TODO: remove after we get the params otherwise
# TODO: add ZEND, UNO, etc.
TOKEN_SETTINGS: dict[str, TokenSettings] = {
    "ETH": TokenSettings(
        symbol="ETH",
        decimal_factor=1e18,
        address="0x049d36570d4e46f48e99674bd3fcc84644ddd6b96f7c741b1562b82f9e004dc7",
    ),
    "WBTC": TokenSettings(
        symbol="WBTC",
        decimal_factor=1e8,
        address="0x03fe2b97c1fd336e750087d68b9b867997fd64a2661ff3ca5a7c771641e8e7ac",
    ),
    "USDC": TokenSettings(
        symbol="USDC",
        decimal_factor=1e6,
        address="0x053c91253bc9682c04929ca02ed00b3e423f6710d2ee7e0d5ebb06f3ecf368a8",
    ),
    "DAI": TokenSettings(
        symbol="DAI",
        decimal_factor=1e18,
        address="0x00da114221cb83fa859dbdb4c44beeaa0bb37c7537ad5ae66fe5e0efd20e6eb3",
    ),
    "USDT": TokenSettings(
        symbol="USDT",
        decimal_factor=1e6,
        address="0x068f5c6a61780768455de69077e07e89787839bf8166decfbf92b645209c0fb8",
    ),
    "wstETH": TokenSettings(
        symbol="wstETH",
        decimal_factor=1e18,
        address="0x042b8f0484674ca266ac5d08e4ac6a3fe65bd3129795def2dca5c34ecc5f96d2",
    ),
    "LORDS": TokenSettings(
        symbol="LORDS",
        decimal_factor=1e18,
        address="0x0124aeb495b947201f5fac96fd1138e326ad86195b98df6dec9009158a533b49",
    ),
    "STRK": TokenSettings(
        symbol="STRK",
        decimal_factor=1e18,
        address="0x04718f5a0fc34cc1af16a1cdee98ffb20c31f5cd61d6ab07201858f4287c938d",
    ),
}


# TODO: Introduce other pairs.
# TODO: Define the addresses first, then map (static or dynamic (with special treatment of DAI)?) to symbols. 
PAIRS: list[str] = [
    "ETH-USDC",
    "ETH-USDT",
    "ETH-DAI",
    "ETH-DAI V2",
    "WBTC-USDC",
    "WBTC-USDT",
    "WBTC-DAI",
    "WBTC-DAI V2",
    "STRK-USDC",
    "STRK-USDT",
    "STRK-DAI",
<<<<<<< HEAD
]

COLLATERAL_TOKENS = ['ETH', 'WBTC', 'STRK']

DEBT_TOKENS = ['USDC', 'USDT', 'DAI', 'DAI V2']
=======
    "STRK-DAI V2",
]
>>>>>>> cfad50d1
<|MERGE_RESOLUTION|>--- conflicted
+++ resolved
@@ -71,13 +71,9 @@
     "STRK-USDC",
     "STRK-USDT",
     "STRK-DAI",
-<<<<<<< HEAD
+    "STRK-DAI V2",
 ]
 
 COLLATERAL_TOKENS = ['ETH', 'WBTC', 'STRK']
 
-DEBT_TOKENS = ['USDC', 'USDT', 'DAI', 'DAI V2']
-=======
-    "STRK-DAI V2",
-]
->>>>>>> cfad50d1
+DEBT_TOKENS = ['USDC', 'USDT', 'DAI', 'DAI V2']