""" This module contains the data models and parser class for zkLend data events. """
from decimal import Decimal
from pydantic import BaseModel, ValidationInfo, field_validator
from shared.helpers import add_leading_zeros


class LiquidationEventData(BaseModel):
    """
    Data model representing a liquidation event in the system.

    Attributes:
        liquidator: The address of the liquidator.
        user: The address of the user.
        debt_token: The address of the debt token.
        debt_raw_amount: A numeric string of the debt_raw_amount converted to decimal.
        debt_face_amount: A numeric string of the debt_face_amount converted to decimal.
        collateral_token: The address of collateral token.
        collateral_amount: A numeric string of the collateral_amount converted to decimal.
    """

    liquidator: str
    user: str
    debt_token: str
    debt_raw_amount: str
    debt_face_amount: str
    collateral_token: str
    collateral_amount: str

    @field_validator("liquidator", "user", "debt_token", "collateral_token")
    def validate_address(cls, value: str, info: ValidationInfo) -> str:
        """
        Validates if the value is a valid address and formats it to have leading zeros.

        Raises:
            ValueError: If the provided address is invalid.

        Returns:
            str: Formatted address with leading zeros.
        """
        if not value.startswith("0x"):
            raise ValueError(f"Invalid address provided for {info.field_name}")
        return add_leading_zeros(value)

    @field_validator("debt_raw_amount", "debt_face_amount", "collateral_amount")
    def validate_numeric_string(cls, value: str, info: ValidationInfo) -> Decimal:
        """
        Converts a hexadecimal string value to a decimal.

        Raises:
            ValueError: If value is not a valid hexadecimal.

        Returns:
            Decimal: Converted decimal value.
        """
        try:
            return Decimal(int(value, 16))
        except ValueError:
            raise ValueError(
                f"{info.field_name} field is not a valid hexadecimal number"
            )


class RepaymentEventData(BaseModel):
    """
    Data model representing a repayment event in the system.

    Attributes:
        repayer: The address of the repayer.
        beneficiary: The address of the beneficiary.
        token: The token address used for repayment.
        raw_amount: The raw amount of the repayment in hexadecimal.
        face_amount: The face amount of the repayment in hexadecimal.
    """

    repayer: str
    beneficiary: str
    token: str
    raw_amount: str
    face_amount: str

    @field_validator("repayer", "beneficiary", "token")
    def validate_address(cls, value: str, info: ValidationInfo) -> str:
        """
        Validates if the value is a valid address and formats it to have leading zeros.

        Raises:
            ValueError: If the provided address is invalid.

        Returns:
            str: Formatted address with leading zeros.
        """
        if not value.startswith("0x"):
            raise ValueError(f"Invalid address provided for {info.field_name}")
        return add_leading_zeros(value)

    @field_validator("raw_amount", "face_amount")
    def validate_numeric_string(cls, value: str, info: ValidationInfo) -> Decimal:
        """
        Converts a hexadecimal string value to a decimal.

        Raises:
            ValueError: If value is not a valid hexadecimal.

        Returns:
            Decimal: Converted decimal value.
        """
        try:
            return Decimal(int(value, 16))
        except ValueError:
            raise ValueError(
                f"{info.field_name} field is not a valid hexadecimal number"
            )


class AccumulatorsSyncEventData(BaseModel):
    """
    Data model representing an accumulators sync event in the system.

    Attributes:
        token: The token address involved in the event.
        lending_accumulator: The lending accumulator value.
        debt_accumulator: The debt accumulator value.
    """

    token: str
    lending_accumulator: str
    debt_accumulator: str

    @field_validator("token")
    def validate_address(cls, value: str, info: ValidationInfo) -> str:
        """
        Validates if the value is a valid address and formats it to 
        have leading zeros.

        Raises:
            ValueError: If the provided address is invalid.

        Returns:
            str: Formatted address with leading zeros.
        """
        if not value.startswith("0x"):
            raise ValueError(f"Invalid address provided for {info.field_name}")
        return add_leading_zeros(value)

    @field_validator("lending_accumulator", "debt_accumulator")
    def validate_numeric_string(cls, value: str, info: ValidationInfo) -> Decimal:
        """
        Converts a hexadecimal string value to a decimal.

        Raises:
            ValueError: If value is not a valid hexadecimal.

        Returns:
            Decimal: Converted decimal value.
        """
        try:
            return Decimal(int(value, 16))
        except ValueError:
            raise ValueError(
                f"{info.field_name} field is not a valid hexadecimal number"
            )


class DepositEventData(BaseModel):
    """
    Data model representing a deposit event in the system.

    Attributes:
        user: The user address making the deposit.
        token: The token address for the deposit.
        face_amount: The face amount of the deposit in hexadecimal.
    """

    user: str
    token: str
    face_amount: str

    @field_validator("user", "token")
    def validate_address(cls, value: str, info: ValidationInfo) -> str:
        """
        Validates if the value is a valid address and formats it to have leading zeros.

        Raises:
            ValueError: If the provided address is invalid.

        Returns:
            str: Formatted address with leading zeros.
        """
        if not value.startswith("0x"):
            raise ValueError(f"Invalid address provided for {info.field_name}")
        return add_leading_zeros(value)

    @field_validator("face_amount")
    def validate_numeric_string(cls, value: str, info: ValidationInfo) -> Decimal:
        """
        Converts a hexadecimal string value to a decimal.

        Raises:
            ValueError: If value is not a valid hexadecimal.

        Returns:
            Decimal: Converted decimal value.
        """
        try:
            return Decimal(int(value, 16))
        except ValueError:
            raise ValueError(
                f"{info.field_name} field is not a valid hexadecimal number"
            )


class BorrowingEventData(BaseModel):
    """
    Data model representing a borrowing event in the system.

    Attributes:
        user: The user address involved in borrowing.
        token: The token address borrowed.
        raw_amount: The raw amount of the borrowed tokens in hexadecimal.
        face_amount: The face amount of the borrowed tokens in hexadecimal.
    """

    user: str
    token: str
    raw_amount: str
    face_amount: str

    @field_validator("user", "token")
    def validate_address(cls, value: str, info: ValidationInfo) -> str:
        """
        Validates if the value is a valid address and formats 
        it to have leading zeros.

        Raises:
            ValueError: If the provided address is invalid.

        Returns:
            str: Formatted address with leading zeros.
        """
        if not value.startswith("0x"):
            raise ValueError(f"Invalid address provided for {info.field_name}")
        return add_leading_zeros(value)

    @field_validator("raw_amount", "face_amount")
    def validate_numeric_string(cls, value: str, info: ValidationInfo) -> Decimal:
        """
        Converts a hexadecimal string value to a decimal.

        Raises:
            ValueError: If value is not a valid hexadecimal.

        Returns:
            Decimal: Converted decimal value.
        """
        try:
            return Decimal(int(value, 16))
        except ValueError:
            raise ValueError(
                f"{info.field_name} field is not a valid hexadecimal number"
            )


class WithdrawalEventData(BaseModel):
    """
    Class for representing withdrawal event data.

    Attributes:
        user (str): The address of the user making the withdrawal.
        amount (Decimal): The amount withdrawn.
        token (str): The address of the token being withdrawn.
    """

    user: str
    amount: Decimal
    token: str

    @field_validator("user", "token")
    def validate_addresses(cls, value: str) -> str:
        """
        Validates that the provided address starts with '0x' and 
        formats it with leading zeros.

        Args:
            value (str): The address string to validate.

        Returns:
            str: The validated and formatted address.

        Raises:
            ValueError: If the provided address does not start with '0x'.
        """
        if not value.startswith("0x"):
            raise ValueError(f"Invalid address provided: {value}")
        return add_leading_zeros(value)

    @field_validator("amount", mode="before")
    def validate_amount(cls, value: str, info: ValidationInfo) -> Decimal:
        """
        Validates that the provided amount is numeric and converts it to a Decimal.

        Args:
            value (str): The amount string to validate.

        Returns:
            Decimal: The validated and converted amount as a Decimal.

        Raises:
            ValueError: If the provided amount is not numeric.
        """
        try:
            return Decimal(int(value, 16))
        except ValueError:
            raise ValueError(
                f"{info.field_name} field is not a valid hexadecimal number"
            )
        

class CollateralEnabledDisabledEventData(BaseModel):
    """ Data model representing a collateral enabled/disabled event in the system. """
    user: str
    token: str

    @field_validator("user", "token")
    def validate_valid_addresses(cls, value: str, info: ValidationInfo) -> str:
        """
        Check if the value is an address and format it to having leading zeros.
        Raises:
            ValueError
        Returns:
            str
        """
        if not value.startswith("0x"):
            raise ValueError("Invalid address provided for %s" % info.field_name)
        return add_leading_zeros(value)


class DebtMintEventData(BaseModel):
    """
    Class for representing debt mint event data.

    Attributes:
        user (str): The address of the user associated with the debt mint event.
        amount (str): The amount minted in the debt mint event.

    Returns:
        DebtMintEventData: A Pydantic model with the parsed and validated event data in a human-readable format.
    """

    user: str
    amount: str

    @field_validator("user")
    def validate_address(cls, value: str, info: ValidationInfo) -> str:
        """
        Validates that the provided address starts with '0x' and 
        formats it with leading zeros.

        Args:
            value (str): The address string to validate.

        Returns:
            str: The validated and formatted address.

        Raises:
            ValueError: If the provided address does not start with '0x'.
        """
        if not value.startswith("0x"):
            raise ValueError(f"Invalid address provided for {info.field_name}")
        return add_leading_zeros(value)

    @field_validator("amount")
    def validate_numeric_string(cls, value: str, info: ValidationInfo) -> Decimal:
        """
        Validates that the provided amount is numeric and converts it to a Decimal.

        Args:
            value (str): The amount string to validate.

        Returns:
            Decimal: The validated and converted amount as a Decimal.

        Raises:
            ValueError: If the provided amount is not numeric.
        """
        try:
            return Decimal(int(value, 16))
        except ValueError:
            raise ValueError(
                f"{info.field_name} field is not a valid hexadecimal number"
            )


class DebtBurnEventData(BaseModel):
    """
    Class for representing debt burn event data.

    Attributes:
        user (str): The address of the user associated with the debt burn event.
        amount (str): The amount burned in the debt burn event.

    Returns:
        DebtBurnEventData: A Pydantic model with the parsed and validated event data in a human-readable format.
    """

    user: str
    amount: str

    @field_validator("user")
    def validate_address(cls, value: str, info: ValidationInfo) -> str:
        """
        Validates that the provided address starts with '0x' and 
        formats it with leading zeros.

        Args:
            value (str): The address string to validate.

        Returns:
            str: The validated and formatted address.

        Raises:
            ValueError: If the provided address does not start with '0x'.
        """
        if not value.startswith("0x"):
            raise ValueError(f"Invalid address provided for {info.field_name}")
        return add_leading_zeros(value)

    @field_validator("amount")
    def validate_numeric_string(cls, value: str, info: ValidationInfo) -> Decimal:
        """
        Validates that the provided amount is numeric and converts it to a Decimal.

        Args:
            value (str): The amount string to validate.

        Returns:
            Decimal: The validated and converted amount as a Decimal.

        Raises:
            ValueError: If the provided amount is not numeric.
        """
        try:
            return Decimal(int(value, 16))
        except ValueError:
            raise ValueError(
                f"{info.field_name} field is not a valid hexadecimal number"
            )

class InterestRateModelEventData(BaseModel):
    """
    Data model representing an interest rate model event in the Nostra protocol.

    Attributes:
        debt_token (str): The address of the debt token.
        lending_index (Decimal): The lending index in hexadecimal.
        borrow_index (Decimal): The borrow index in hexadecimal.
    """
    debt_token: str
    lending_index: Decimal
    borrow_index: Decimal

    @field_validator("debt_token")
    def validate_address(cls, value: str, info: ValidationInfo) -> str:
        """
        Validates and formats the token address.
        """
        if not value.startswith("0x"):
            raise ValueError(f"Invalid address provided for {info.field_name}")
        return add_leading_zeros(value)

    @field_validator("lending_index", "borrow_index")
    def validate_numeric_string(cls, value: str, info: ValidationInfo) -> Decimal:
        """
        Converts a hexadecimal string to a Decimal.
        Validates that the provided value is numeric, and converts it to a proper Decimal number.
        """
        try:
            return Decimal(int(value, 16)) / Decimal("1e18")
        except ValueError:
            raise ValueError(
                f"{info.field_name} field is not a valid hexadecimal number"
            )


class BearingCollateralMintEventData(BaseModel):
    user: str
    amount: Decimal

    @field_validator("user")
    def validate_address(cls, value: str, info: ValidationInfo) -> str:
        """
        Validates that the provided address starts with '0x' and 
        formats it with leading zeros.

        Args:
            value (str): The address string to validate.

        Returns:
            str: The validated and formatted address.

        Raises:
            ValueError: If the provided address does not start with '0x'.

        """
        if not value.startswith("0x"):
            raise ValueError(f"Invalid address provided for {info.field_name}")
        return add_leading_zeros(value)

    @field_validator("amount")
    def validate_numeric_string(cls, value: str, info: ValidationInfo) -> Decimal:
        """
        Validates that the provided amount is numeric and converts it to a Decimal.

        Args:
            value (str): The amount string to validate.

        Returns:
            Decimal: The validated and converted amount as a Decimal.

        Raises:
            ValueError: If the provided amount is not numeric.
        """
        try:
            return Decimal(int(value, 16))
        except ValueError:
            raise ValueError(
                f"{info.field_name} field is not a valid hexadecimal number"
            )


class DebtTransferEventData(BaseModel):
    """
    Data model representing a debt transfer event.

    Attributes:
        sender (str): Address of the sender.
        recipient (str): Address of the recipient.
        amount (str): Transfer amount in hexadecimal.
        token (str): Address of the debt token.
    """
    sender: str
    recipient: str
    amount: Decimal

    @field_validator("sender", "recipient")
    def validate_address(cls, value: str, info: ValidationInfo) -> str:
        """
        Validates and formats the address.
        """
        if not value.startswith("0x"):
            raise ValueError(f"Invalid address provided for {info.field_name}")
        return add_leading_zeros(value)

    @field_validator("amount")
    def validate_numeric_string(cls, value: str, info: ValidationInfo) -> Decimal:
        """
        Validates that the provided amount is numeric and converts it to a Decimal.
        """
        try:
            return Decimal(int(value, 16))
        except ValueError:
            raise ValueError(
                f"{info.field_name} field is not a valid hexadecimal number"
<<<<<<< HEAD
=======
            )
            

class BearingCollateralBurnEventData(BaseModel):
    user: str
    amount: Decimal

    @field_validator("user")
    def validate_address(cls, value: str, info: ValidationInfo) -> str:
        """
        Validates that the provided address starts with '0x' and 
        formats it with leading zeros.

        Args:
            value (str): The address string to validate.

        Returns:
            str: The validated and formatted address.

        Raises:
            ValueError: If the provided address does not start with '0x'.

        """
        if not value.startswith("0x"):
            raise ValueError(f"Invalid address provided for {info.field_name}")
        return add_leading_zeros(value)

    @field_validator("amount")
    def validate_numeric_string(cls, value: str, info: ValidationInfo) -> Decimal:
        """
        Validates that the provided amount is numeric and converts it to a Decimal.

        Args:
            value (str): The amount string to validate.

        Returns:
            Decimal: The validated and converted amount as a Decimal.

        Raises:
            ValueError: If the provided amount is not numeric.
        """
        try:
            return Decimal(int(value, 16))
        except ValueError:
            raise ValueError(
                f"{info.field_name} field is not a valid hexadecimal number"
>>>>>>> 12763073
            )<|MERGE_RESOLUTION|>--- conflicted
+++ resolved
@@ -560,8 +560,6 @@
         except ValueError:
             raise ValueError(
                 f"{info.field_name} field is not a valid hexadecimal number"
-<<<<<<< HEAD
-=======
             )
             
 
@@ -608,5 +606,4 @@
         except ValueError:
             raise ValueError(
                 f"{info.field_name} field is not a valid hexadecimal number"
->>>>>>> 12763073
             )