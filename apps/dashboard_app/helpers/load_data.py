--- conflicted
+++ resolved
@@ -19,10 +19,7 @@
 from dashboard_app.helpers.tools import get_prices
 
 logger = logging.getLogger(__name__)
-<<<<<<< HEAD
-
-=======
->>>>>>> 4147147b
+data_connector = DataConnector()
 
 
 class DashboardDataHandler:
