import os

from celery import Celery
from dotenv import load_dotenv

load_dotenv()

# Redis credentials
REDIS_HOST = os.environ.get("REDIS_HOST", "")
REDIS_PORT = os.environ.get("REDIS_PORT", 6379)

# Tasks settings
CHECK_DATA_CHANGES_PERIOD = int(
    os.environ.get("CHECK_DATA_CHANGES_PERIOD", 60 * 30)
)  # in seconds
ORDER_BOOK_TIME_INTERVAL = int(os.environ.get("ORDER_BOOK_TIME_INTERVAL", 5))  # in seconds

app = Celery(
    main="derisk",
    broker=f"redis://{REDIS_HOST}:{REDIS_PORT}/0",
    backend=f"redis://{REDIS_HOST}:{REDIS_PORT}/0",
)

app.conf.beat_schedule = {
    "check-health-ratio-level-changes": {
        "task": "check_health_ratio_level_changes",
        "schedule": CHECK_DATA_CHANGES_PERIOD,
    },
    "ekubo-order-book": {
        "task": "ekubo_order_book",
        "schedule": ORDER_BOOK_TIME_INTERVAL,
    },
<<<<<<< HEAD
    "haiko-order-book": {
        "task": "haiko_order_book",
        "schedule": ORDER_BOOK_TIME_INTERVAL,
    },
=======
>>>>>>> d5e43638
}

from .tasks import (
    check_health_ratio_level_changes,
    ekubo_order_book,
<<<<<<< HEAD
    haiko_order_book,
=======
>>>>>>> d5e43638
)<|MERGE_RESOLUTION|>--- conflicted
+++ resolved
@@ -30,20 +30,14 @@
         "task": "ekubo_order_book",
         "schedule": ORDER_BOOK_TIME_INTERVAL,
     },
-<<<<<<< HEAD
     "haiko-order-book": {
         "task": "haiko_order_book",
         "schedule": ORDER_BOOK_TIME_INTERVAL,
     },
-=======
->>>>>>> d5e43638
 }
 
 from .tasks import (
     check_health_ratio_level_changes,
     ekubo_order_book,
-<<<<<<< HEAD
-    haiko_order_book,
-=======
->>>>>>> d5e43638
+    haiko_order_book
 )