--- conflicted
+++ resolved
@@ -1,7 +1,4 @@
-<<<<<<< HEAD
-=======
 import logging
->>>>>>> 17a3757a
 from typing import Sequence, Optional
 from uuid import UUID
 
@@ -52,8 +49,6 @@
         self.Session = sessionmaker
 
     async def create_object(self, obj: Base):
-<<<<<<< HEAD
-=======
         """
         Asynchronously adds a new object to the database and commits the transaction.
 
@@ -63,18 +58,12 @@
         Returns:
             Base: The object that was added to the database.
         """
->>>>>>> 17a3757a
         async with self.Session() as db:
             db.add(obj)
             await db.commit()
             return obj
 
     async def get_object(self, model: type[Base], obj_id: UUID) -> Optional[Base]:
-<<<<<<< HEAD
-        async with self.Session() as db:
-            return await db.get(model, obj_id)
-
-=======
         """
         Asynchronously retrieves an object from the database by its ID.
 
@@ -113,7 +102,6 @@
             notification_instance = await db.get(NotificationData, notification_id)
             return notification_instance
 
->>>>>>> 17a3757a
     async def delete_object(
         self, model: type[Base] = None, obj_id: UUID | str = None
     ) -> None:
